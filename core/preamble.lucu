--- conflicted
+++ resolved
@@ -2,45 +2,6 @@
 # everything in this file is always in scope
 ##
 
-<<<<<<< HEAD
-import "io"
-
-##
-# crude way of reading and writing data
-# defined for the main function
-##
-effect debug {
-	fun putint(n int)
-	fun putstr(s str)
-	fun wait()
-}
-
-@capability
-fun debug() handle debug / io.stdio {
-	let in = io.stdin()
-	let out = io.stdout()
-	handle debug {
-		fun putint(n int) {
-			with out {
-				io.write_int(n)
-				io.write("\n");
-			}
-		}
-		fun putstr(s str) {
-			with out {
-				io.write(cast s);
-			}
-		}
-		fun wait() {
-			with in {
-				io.skip_line();
-			}
-		}
-	}
-}
-
-=======
->>>>>>> bc9a1618
 ##
 # panics with message if the assertion is not met
 # preferred to be used only for debugging
@@ -94,7 +55,7 @@
 ##
 # while loop
 ##
-fun while(cond test, fn run fails) {
+fun while(cond handle test, fn handle run fails) {
 	with fn loop {
 		if test() with cond {
 			run()
@@ -107,7 +68,7 @@
 ##
 # until loop
 ##
-fun until(cond test, fn run fails) {
+fun until(cond handle test, fn handle run fails) {
 	with fn loop {
 		if test() with cond {
 			break()
@@ -120,7 +81,7 @@
 ##
 # repeat loop
 ##
-fun repeat(fn run fails `t) `t {
+fun repeat(fn handle run fails `t) `t {
 	with fn loop {
 		run()
 	}
