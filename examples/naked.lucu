--- conflicted
+++ resolved
@@ -4,17 +4,9 @@
 	fun ident(n int) int
 }
 
-<<<<<<< HEAD
-fun main() / debug {
+fun main() / io.stdio {
 	let throw handle ident fails int = fun { n -> fail n }
-	putint(with throw {
-=======
-fun main() / io.stdio {
-	let throw ident fails int = fun {
-		fail n
-	}
 	io.putint(with throw {
->>>>>>> bc9a1618
 		let nonnaked = ident
 		with nonnaked {
 			io.putint(ident(5))
